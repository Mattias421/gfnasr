import random
import subprocess
import torch
from torch.distributions import Categorical

from speechbrain.decoders.seq2seq import S2SWhisperGreedySearcher
from speechbrain.utils.data_utils import undo_padding
from speechbrain.decoders.utils import (
        _update_mem)

def modified_subtb_loss(
    log_pf,
    log_r,
    log_pterm,
    generated_text,
    termination_token_id,
    subtb_lambda=1.0,
):
    assert (
        log_pf.shape[1]
        == log_r.shape[1]
        == log_pterm.shape[1]
        == generated_text.shape[1] 
    )
    assert (
        log_pf.shape[1] > 1
    )  # With modified-style losses, we need at least one transition before terminating

    delta = (
        log_r[:, :-1]
        + log_pf[:, :-1]
        + log_pterm[:, 1:]
        - log_r[:, 1:]
        - log_pterm[:, :-1]
    )
    delta_cumsum = torch.cat([torch.zeros_like(delta[:, :1]), delta], 1).cumsum(1)

    # Get a mask for tokens after the termination token in the generated_text
    mask = (generated_text[:, :-1] == termination_token_id).cumsum(-1) >= 1

    batch_loss = 0.0
    total_lambda = 0.0
    generated_len = generated_text.shape[1]
    for subtraj_len in range(1, generated_len):
        subtb_term = (
            delta_cumsum[:, subtraj_len:] - delta_cumsum[:, :-subtraj_len]
        ) ** 2
        subtb_term[mask[:, subtraj_len - 1 :]] = 0
        batch_loss += subtb_lambda ** (subtraj_len - 1) * subtb_term.sum()
        total_lambda += (
            subtb_lambda ** (subtraj_len - 1) * (~mask[:, subtraj_len - 1 :]).sum()
        )
    batch_loss /= total_lambda

    return batch_loss

class GFNPolicy(S2SWhisperGreedySearcher):
    def __init__(self, model, reward_model,
        temp_high=2.0,
        temp_low=0.5,
        temp_prob=0.666,
                 **kwargs):
        super().__init__(model=model, **kwargs)
        self.reward_model = reward_model
        self.reward_model.eval().cpu()
        del self.reward_model.model.encoder

        self.temp_high = temp_high
        self.temp_low = temp_low
        self.temp_prob = temp_prob

    def forward(
        self,
        enc_states,
        wav_len,
        max_len=10,
        min_len=0,
        action_seq=None,
        skip_reward=False,
        skip_first=4,
    ):
        temperature = 1.0
        if random.random() < self.temp_prob:  # With tempering
                temperature = (
                    random.random()
                    * (self.temp_high - self.temp_low)
                    + self.temp_low
                )
        # generate and return the probability of terminating at every step
        enc_lens = torch.round(enc_states.shape[1] * wav_len).int()
        device = enc_states.device
        batch_size = enc_states.shape[0]
        active_seqs = enc_states.new_ones(batch_size).bool()

        state = self.reset_mem(batch_size, device=device)

        # Using bos as the first input
        token_ids = (
            enc_states.new_zeros(batch_size).fill_(self.bos_index).long()
            ).unsqueeze(-1)

        min_len = int(enc_states.shape[1] * self.min_decode_ratio)
        max_len = int(enc_states.shape[1] * self.max_decode_ratio)

        log_pf = []
        log_pterm = []

        for i in range(max_len + 1):
            logits, modified_logits, state, _ = self.forward_step(
                    token_ids.squeeze(-1), state, enc_states, enc_lens
            )

            with torch.no_grad():
                prob = logits.softmax(dim=-1)

                if i < min_len:
                    # if we haven't reach the minimum length, set the probability of terminating to 0
                    modified_logits[:, self.eos_index] = -torch.inf
                elif i >= max_len:
                    # if we've reached the maximum length, set the probability of terminating to 1
                    mask = [True] * modified_logits.shape[1]
                    mask[self.eos_index] = False
                    modified_logits[:, mask] = -torch.inf

                prob = (modified_logits / temperature).softmax(dim=-1)
                token_ids = torch.multinomial(prob, num_samples=1)

            token_ids = torch.where(
                active_seqs.unsqueeze(-1),
                token_ids,
                self.eos_index,
            )
            logprob = logits.log_softmax(dim=-1)
            log_pterm.append(
                torch.where(
                    active_seqs,
                    logprob[:, self.eos_index],
                    0,
                )
            )
            active_seqs = active_seqs * (token_ids != self.eos_index).squeeze(-1)
            log_pf.append(
                torch.where(
                    active_seqs,
                    logprob.gather(-1, token_ids).squeeze(-1),
                    0,
                )
            )
            # check if all sequences have terminated
            if torch.all(~active_seqs):
                break

        log_pf = torch.stack(log_pf, dim=1)
        log_pterm = torch.stack(log_pterm, dim=1)

        if skip_reward:
            log_r, log_r_unpenalized = None, None
        else:
<<<<<<< HEAD
            #self.model.cpu()
            #torch.cuda.synchronize()
            #self.reward_model.to(state.device)
=======
            self.model.cpu()
            self.reward_model.to(state.device)
>>>>>>> 056bf900
            with torch.no_grad():

                logits, _, _ = self.reward_model.forward_decoder(enc_states, state)
                # get rid of the first few tokens
                logits = logits[:, skip_first - 1 :]
                # score the log probability of the input sequence while ignoring termination and padding tokens
                logprob = logits.log_softmax(-1)
                reward_token_ids = state[:, skip_first:].unsqueeze(-1)
                logPF = logprob[:, :-1].gather(-1, reward_token_ids).squeeze(-1)
                logP = logPF.cumsum(dim=-1)  # logP(generated[:i+1] | prompt)
                reward = logprob[
                    :, :, self.eos_index
                ]  # logP(generated[i+1]=term | prompt + generated[:i+1])
                reward[:, 1:] += logP  # logP(generated[:i] + term | prompt)
                non_term_mask = (state != self.eos_index)[:, skip_first:]
                non_term_mask = torch.cat(
                    (
                        non_term_mask.new_ones(non_term_mask.shape[0], 1),
                        non_term_mask,
                    ),
                    dim=-1,
                )  # Start (i.e., empty) state has never terminated
                reward[~non_term_mask] = 0.0
                log_r_unpenalized = reward.clone()
                log_r = torch.where(non_term_mask.cumsum(dim=-1) - 1 < min_len, -99, reward)

<<<<<<< HEAD
            #self.reward_model.cpu()
            #torch.cuda.synchronize()
            #self.model.to(state.device)
=======
            self.reward_model.cpu()
            self.model.to(state.device)
>>>>>>> 056bf900

        # add termination token 
        state = torch.cat([state[:, skip_first:], token_ids], dim=-1)
        return state, log_pf, log_pterm, log_r, log_r_unpenalized

    def forward_step(self, inp_tokens, memory, enc_states, enc_lens):
            """Performs a step in the implemented beamsearcher."""
            tokens = _update_mem(inp_tokens, memory)

            logits, attn, kv = self.model.forward_decoder(
                enc_states, tokens, past_key_values=self.kv_cache
            )


            if tokens.shape[1] == self.sample_begin:
                probs_at_bos = (
                    logits[:, self.initial_tokens.index(self.model.bos)]
                    .float()
                    .softmax(dim=-1)
                )
                self.no_speech_probs = probs_at_bos[
                    :, self.model.no_speech
                ].tolist()

            logits = logits[:, -1]
            modified_logits = logits.clone().detach()

            if self.use_kv_cache:
                self.kv_cache = kv

            if self.suppress_blank:
                if tokens.shape[1] == self.sample_begin:
                    modified_logits[
                        :,
                        self.model.tokenizer.encode(" ", add_special_tokens=False)
                        + [self.eos_index],
                    ] = -torch.inf

            if self.suppress_tokens:
                if self.model.config.suppress_tokens is None:
                    tokens_to_suppress = self.get_tokens_to_suppress
                else:
                    tokens_to_suppress = self.model.get_suppress_tokens

                modified_logits[:, list(tokens_to_suppress)] = -torch.inf

            return logits, modified_logits, tokens, attn


<|MERGE_RESOLUTION|>--- conflicted
+++ resolved
@@ -156,14 +156,8 @@
         if skip_reward:
             log_r, log_r_unpenalized = None, None
         else:
-<<<<<<< HEAD
-            #self.model.cpu()
-            #torch.cuda.synchronize()
-            #self.reward_model.to(state.device)
-=======
             self.model.cpu()
             self.reward_model.to(state.device)
->>>>>>> 056bf900
             with torch.no_grad():
 
                 logits, _, _ = self.reward_model.forward_decoder(enc_states, state)
@@ -190,14 +184,8 @@
                 log_r_unpenalized = reward.clone()
                 log_r = torch.where(non_term_mask.cumsum(dim=-1) - 1 < min_len, -99, reward)
 
-<<<<<<< HEAD
-            #self.reward_model.cpu()
-            #torch.cuda.synchronize()
-            #self.model.to(state.device)
-=======
             self.reward_model.cpu()
             self.model.to(state.device)
->>>>>>> 056bf900
 
         # add termination token 
         state = torch.cat([state[:, skip_first:], token_ids], dim=-1)
