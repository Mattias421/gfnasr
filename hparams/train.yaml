# ################################
# Model: Whisper (Encoder-Decoder) + NLL + LoRA
# Augmentation: TimeDomainSpecAugment
# Authors: Peter Plantinga 2024, Adel Moumen 2022 & 2024, Titouan Parcollet 2022
# ################################

# Seed needs to be set at top of yaml, before objects with parameters are made
seed: 1986
__set_seed: !apply:speechbrain.utils.seed_everything [!ref <seed>]
trial_id: default
output_folder: !ref results/<trial_id>
output_wer_folder: !ref <output_folder>/
save_folder: !ref <output_folder>/save

# URL for the whisper model
whisper_hub: openai/whisper-tiny
whisper_folder: !ref pretrained_models/whisper_checkpoint

# Normalize the english inputs with
# the same normalization done in the paper
normalized_transcripts: True

# Data files

ckpt_interval_minutes: 1 # save checkpoint every N min

############################## Training Parameters #############################
freeze_encoder: True
number_of_epochs: 1
weight_decay: 0.01
lr_whisper: 1e-5
warmup_steps: 500
#precision: fp16 # bf16, fp16 or fp32
#eval_precision: fp16
sampling_rate: 16_000

# With data_parallel batch_size is split into N jobs
# With DDP batch_size is multiplied by N jobs
# This setup works well with 1x 32GB GPU
batch_size: 8
test_batch_size: 8
grad_accumulation_factor: 2

# Decoding parameters
min_decode_ratio: 0.0
max_decode_ratio: 1.0
test_beam_size: 8

# Lora configuration
lora_rank: 16

####################### Model Parameters #######################################

train_data_path: data/train.hdf5
valid_data_path: data/valid.hdf5
test_data_path: data/test.hdf5

train_loader_kwargs:
    batch_size: !ref <batch_size>

valid_loader_kwargs:
    batch_size: !ref <test_batch_size>

test_loader_kwargs:
    batch_size: !ref <test_batch_size>


epoch_counter: !new:speechbrain.utils.epoch_loop.EpochCounter
    limit: !ref <number_of_epochs>


whisper_pretrained: !new:speechbrain.lobes.models.huggingface_transformers.whisper.Whisper
    source: !ref <whisper_hub>
    freeze_encoder: !ref <freeze_encoder>
    save_path: !ref <whisper_folder>
    language: "english"
    task: "transcribe"
    sampling_rate: !ref <sampling_rate>

whisper: !new:speechbrain.nnet.adapters.AdaptedModel
    model_to_adapt: !ref <whisper_pretrained>
    adapter_class: !name:speechbrain.nnet.adapters.LoRA
    all_linear: True
    adapter_kwargs:
        rank: !ref <lora_rank>


modules:
    whisper: !ref <whisper>

############################## Decoding & optimiser ############################

whisper_opt_class: !name:torch.optim.AdamW
    lr: !ref <lr_whisper>
    weight_decay: !ref <weight_decay>

policy: !new:utils.GFNPolicy
    model: !ref <whisper>
    reward_model: !ref <whisper_pretrained>
    min_decode_ratio: !ref <min_decode_ratio>
    max_decode_ratio: !ref <max_decode_ratio>

loss_fn: !name:utils.modified_subtb_loss
<<<<<<< HEAD
reward_temperature: 0.8
=======

reward_temp_start: 1.0
reward_temp_end: 0.8
reward_temp_horizon: 750
>>>>>>> 056bf900

lr_annealing_whisper: !new:speechbrain.nnet.schedulers.NoamScheduler
    lr_initial: !ref <lr_whisper>
    n_warmup_steps: !ref <warmup_steps>

############################## Logging and Pretrainer ##########################

checkpointer: !new:speechbrain.utils.checkpoints.Checkpointer
    checkpoints_dir: !ref <save_folder>
    recoverables:
        whisper: !ref <whisper>
        scheduler_whisper: !ref <lr_annealing_whisper>
        counter: !ref <epoch_counter>

train_logger: !new:speechbrain.utils.train_logger.WandBLogger
    initializer: !name:wandb.init
        project: GFNASR
        name: !ref <trial_id>
        dir: !ref <output_folder>/wandb
        config:
            reward_temp_start: !ref <reward_temp_start>
            reward_temp_end: !ref <reward_temp_end>
            reward_temp_horizon: !ref <reward_temp_horizon>
            lr_whisper: !ref <lr_whisper>
            batch_size: !ref <batch_size>
            weight_decay: !ref <weight_decay>
            lora_rank: !ref <lora_rank>


wer_metric: !new:speechbrain.utils.metric_stats.ErrorRateStats

cer_metric: !new:speechbrain.utils.metric_stats.ErrorRateStats
    split_tokens: True

evaluate: true<|MERGE_RESOLUTION|>--- conflicted
+++ resolved
@@ -101,14 +101,10 @@
     max_decode_ratio: !ref <max_decode_ratio>
 
 loss_fn: !name:utils.modified_subtb_loss
-<<<<<<< HEAD
-reward_temperature: 0.8
-=======
 
 reward_temp_start: 1.0
 reward_temp_end: 0.8
 reward_temp_horizon: 750
->>>>>>> 056bf900
 
 lr_annealing_whisper: !new:speechbrain.nnet.schedulers.NoamScheduler
     lr_initial: !ref <lr_whisper>
