#!/usr/bin/env python3
"""Recipe for training a whisper-based ASR system with librispeech.
The system employs whisper from OpenAI (https://cdn.openai.com/papers/whisper.pdf).
This recipe take the whisper encoder-decoder to fine-tune on the NLL.

If you want to only use the whisper encoder system, please refer to the recipe
speechbrain/recipes/LibriSpeech/ASR/CTC/train_with_whisper.py

To run this recipe, do the following:
> python train_with_whisper.py hparams/train_hf_whisper.yaml

To add adapters and train only a fraction of the parameters, do:
> python train_with_whisper.py hparams/train_whisper_lora.yaml

Authors
 * Peter Plantinga 2024
 * Adel Moumen 2022, 2024
 * Titouan Parcollet 2022
"""

import os
import sys
from pathlib import Path

import torch
from hyperpyyaml import load_hyperpyyaml

import speechbrain as sb
from speechbrain.utils.data_utils import undo_padding
from speechbrain.utils.distributed import if_main_process, run_on_main
from speechbrain.utils.logger import get_logger

from utils import ReplayBuffer
import random

from dataset import HDF5Dataset

logger = get_logger(__name__)


# Define training procedure
class ASR(sb.Brain):
    def compute_forward(self, batch, stage):
        """Forward computations from the waveform batches to the output probabilities."""
        embeds, utt_id, wav_lens, refs = batch
        embeds = embeds.to(self.device)

        skip_reward = False  # (stage == sb.Stage.TEST)

        if stage != sb.Stage.TRAIN:
            temperature = 1.0
        else:
            temperature = None

        if random.random() < self.hparams.use_buffer_prob and self.hparams.replay_buffer.sample(len(utt_id), list(utt_id), self.device)[0] is not None:

            action_seq, log_r = self.hparams.replay_buffer.sample(
                len(utt_id), list(utt_id), self.device
            )
            state, log_probs, log_probs_term, log_reward = (
                self.hparams.policy(
                    embeds,
                    wav_lens / wav_lens.max(),
                    target_words=refs,
                    temperature=1.0,
                    action_seq=action_seq,
                    skip_reward=skip_reward,
                )
            )
        else:
            state, log_probs, log_probs_term, log_reward = (
                self.hparams.policy(
                    embeds,
                    wav_lens / wav_lens.max(),
                    target_words=refs,
                    temperature=temperature,
                    skip_reward=skip_reward,
                )
            )

            if stage == sb.Stage.TRAIN:
                self.hparams.replay_buffer.add_batch(
                    utt_ids=utt_id, generated_sentences=state, full_logrewards_batch=log_reward
                )

        return (
            utt_id,
            state,
            log_probs,
            log_probs_term,
            log_reward,
        )

    def compute_objectives(self, predictions, batch, stage):
        """Computes the loss NLL given predictions and targets."""

        (
            utt_id,
            state,
            log_probs,
            log_probs_term,
            log_reward,
        ) = predictions

        eos_index = self.hparams.policy.eos_index
        # log_reward *= 1 / self.get_reward_temp_at_step()
        loss = self.hparams.loss_fn(
            log_probs, log_reward, log_probs_term, state, eos_index
        )

        if stage != sb.Stage.TRAIN:
            # Decode token terms to words
            predicted_words = [
                self.tokenizer.decode(t, skip_special_tokens=True).strip()
                for t in state
            ]

            # Convert indices to words
            _, _, _, target_words = batch

            if hasattr(self.hparams, "normalized_transcripts"):
                if hasattr(self.tokenizer, "normalize"):
                    normalized_fn = self.tokenizer.normalize
                else:
                    normalized_fn = self.tokenizer._normalize

                predicted_words = [
                    normalized_fn(text).split(" ") for text in predicted_words
                ]

                target_words = [normalized_fn(text).split(" ") for text in target_words]
            else:
                predicted_words = [text.split(" ") for text in predicted_words]
                target_words = [text.split(" ") for text in target_words]

            self.hparams.wer_metric.append(
                ids=utt_id, predict=predicted_words, target=target_words
            )
            self.hparams.cer_metric.append(
                ids=utt_id, predict=predicted_words, target=target_words
            )

            for pred, i in zip(predicted_words, utt_id):
                self.hypothesis.append(f"{' '.join(pred).upper()} ({i})\n")

        return loss

    def on_stage_start(self, stage, epoch):
        """Gets called at the beginning of each epoch"""
        if stage != sb.Stage.TRAIN:
            self.hypothesis = []

    def on_stage_end(self, stage, stage_loss, epoch):
        """Gets called at the end of an epoch."""
        # Compute/store important stats
        stage_stats = {"loss": stage_loss}
        if stage == sb.Stage.TRAIN:
            self.train_stats = stage_stats
        else:
            if epoch is not None:
                hyps_file = Path(self.hparams.output_folder) / f"valid_hyps_{epoch}.trn"
            else:
                hyps_file = Path(self.hparams.output_folder) / "test_hyps.trn"

            if if_main_process():
                with open(hyps_file, "w") as f:
                    f.writelines(self.hypothesis)

            stage_stats["WER"] = self.hparams.wer_metric.summarize("error_rate")
            stage_stats["CER"] = self.hparams.cer_metric.summarize("error_rate")

        # Perform end-of-iteration things, like annealing, logging, etc.
        if stage == sb.Stage.VALID:
            # lr = self.hparams.lr_annealing_whisper.current_lr
            lr = self.hparams.lr_annealing_whisper.current_lr
            self.hparams.train_logger.log_stats(
                stats_meta={"step": self.optimizer_step, "lr": lr},
                train_stats=self.train_stats,
                valid_stats=stage_stats,
            )
            self.checkpointer.save_and_keep_only(
                meta={"WER": stage_stats["WER"]},
                min_keys=["WER"],
            )
        elif stage == sb.Stage.TEST:
            self.hparams.train_logger.log_stats(
                stats_meta={"Epoch loaded": self.hparams.epoch_counter.current},
                test_stats=stage_stats,
            )
            if if_main_process():
                file = Path(self.hparams.output_folder) / "test_wer.txt"
                with open(file, "w", encoding="utf-8") as w:
                    self.hparams.wer_metric.write_stats(w)

        self.hparams.wer_metric.clear()
        self.hparams.cer_metric.clear()

    def on_fit_batch_end(self, batch, outputs, loss, should_step):
        """Called after ``fit_batch()``.

        Arguments
        ---------
        batch : list of torch.Tensors
            Batch of data to use for training. Default implementation assumes
            this batch has two elements: inputs and targets.
        outputs : list or dictionary of torch.Tensors
            Returned value of compute_forward().
        loss : torch.Tensor
            Returned value of compute_objectives().
        should_step : boolean
            Whether optimizer.step() was called or not.
        """

        # if should_step:
        # total_norm = 0
        # for p in self.modules.whisper.parameters():
        #     print(p)
        #     param_norm = p.grad.detach().data.norm(2)
        #     total_norm += param_norm.item() ** 2
        # total_norm = total_norm ** 0.5

        self.hparams.train_logger.log_stats(
            stats_meta={"step": self.optimizer_step}, train_stats={"loss_step": loss}
        )

    def get_reward_temp_at_step(self):
        return self.hparams.reward_temp_start + (
            self.hparams.reward_temp_end - self.hparams.reward_temp_start
        ) * min(1, self.optimizer_step / self.hparams.reward_temp_horizon)


if __name__ == "__main__":
    # CLI:
    hparams_file, run_opts, overrides = sb.parse_arguments(sys.argv[1:])

    # create ddp_group with the right communication protocol
    sb.utils.distributed.ddp_init_group(run_opts)

    with open(hparams_file, encoding="utf-8") as fin:
        hparams = load_hyperpyyaml(fin, overrides)

    # Create experiment directory
    sb.create_experiment_directory(
        experiment_directory=hparams["output_folder"],
        hyperparams_to_save=hparams_file,
        overrides=overrides,
    )

    # Defining tokenizer and loading it
    tokenizer = hparams["whisper"].tokenizer

    # here we create the datasets objects as well as tokenization and encoding
    train_data = HDF5Dataset(hparams["train_data_path"])
    valid_data = HDF5Dataset(hparams["valid_data_path"])
    test_data = HDF5Dataset(hparams["test_data_path"])

<<<<<<< HEAD
=======
    del hparams["whisper"].adapted_model.model.encoder

>>>>>>> 31a52a12
    modules = hparams["modules"]

    # Trainer initialization
    asr_brain = ASR(
        modules=hparams["modules"],
        hparams=hparams,
        run_opts=run_opts,
        checkpointer=hparams["checkpointer"],
        opt_class=hparams["whisper_opt_class"],
    )

    # We load the pretrained whisper model
    if "pretrainer" in hparams.keys():
        hparams["pretrainer"].collect_files()
        hparams["pretrainer"].load_collected(asr_brain.device)

    # We dynamically add the tokenizer to our brain class.
    # NB: This tokenizer corresponds to the one used for Whisper.
    asr_brain.tokenizer = tokenizer
    asr_brain.hparams.policy.tokenizer = tokenizer

    hparams["replay_buffer"].termination_token_id = hparams["policy"].eos_index
    hparams["replay_buffer"].tokenizer = tokenizer

    # Training
    asr_brain.fit(
        asr_brain.hparams.epoch_counter,
        train_data,
        valid_data,
        train_loader_kwargs=hparams["train_loader_kwargs"],
        valid_loader_kwargs=hparams["valid_loader_kwargs"],
    )

    # Testing
    if hparams["evaluate"]:
        os.makedirs(hparams["output_wer_folder"], exist_ok=True)

        asr_brain.evaluate(
            test_data,
            test_loader_kwargs=hparams["test_loader_kwargs"],
            min_key="WER",
        )<|MERGE_RESOLUTION|>--- conflicted
+++ resolved
@@ -254,11 +254,8 @@
     valid_data = HDF5Dataset(hparams["valid_data_path"])
     test_data = HDF5Dataset(hparams["test_data_path"])
 
-<<<<<<< HEAD
-=======
     del hparams["whisper"].adapted_model.model.encoder
 
->>>>>>> 31a52a12
     modules = hparams["modules"]
 
     # Trainer initialization
